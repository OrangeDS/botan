/*
* Library Internal/Global State
* (C) 1999-2008 Jack Lloyd
*
* Distributed under the terms of the Botan license
*/

#ifndef BOTAN_LIB_STATE_H__
#define BOTAN_LIB_STATE_H__

#include <botan/allocate.h>
#include <botan/algo_factory.h>
#include <botan/rng.h>

#include <mutex>
#include <string>
#include <vector>
#include <map>

namespace Botan {

/*
* Global State Container Base
*/
class BOTAN_DLL Library_State
   {
   public:
      Library_State();
      ~Library_State();

      Library_State(const Library_State&) = delete;
      Library_State& operator=(const Library_State&) = delete;

      void initialize();

      /**
      * @return the global Algorithm_Factory
      */
      Algorithm_Factory& algorithm_factory() const;

      /**
      * @return the global RandomNumberGenerator
      */
      RandomNumberGenerator& global_rng();

      /**
      * @param name the name of the allocator
      * @return allocator matching this name, or NULL
      */
      Allocator* get_allocator(const std::string& name = "");

      /**
      * Add a new allocator to the list of available ones
      * @param alloc the allocator to add
      */
      void add_allocator(Allocator* alloc);

      /**
      * Set the default allocator
      * @param name the name of the allocator to use as the default
      */
      void set_default_allocator(const std::string& name);

      /**
      * Get a parameter value as std::string.
      * @param section the section of the desired key
      * @param key the desired keys name
      * @result the value of the parameter
      */
      std::string get(const std::string& section,
                      const std::string& key);

      /**
      * Check whether a certain parameter is set
      * or not.
      * @param section the section of the desired key
      * @param key the desired keys name
      * @result true if the parameters value is set,
      * false otherwise
      */
      bool is_set(const std::string& section,
                  const std::string& key);

      /**
      * Set a configuration parameter.
      * @param section the section of the desired key
      * @param key the desired keys name
      * @param overwrite if set to true, the parameters value
      * will be overwritten even if it is already set, otherwise
      * no existing values will be overwritten.
      */
      void set(const std::string& section,
               const std::string& key,
               const std::string& value,
               bool overwrite = true);

      /**
      * Add a parameter value to the "alias" section.
      * @param key the name of the parameter which shall have a new alias
      * @param value the new alias
      */
      void add_alias(const std::string& key,
                     const std::string& value);

      /**
      * Resolve an alias.
      * @param alias the alias to resolve.
      * @return what the alias stands for
      */
      std::string deref_alias(const std::string&);
   private:
      static RandomNumberGenerator* make_global_rng(Algorithm_Factory& af,
                                                    Mutex* mutex);

      void load_default_config();

<<<<<<< HEAD
      Library_State(const Library_State&) {}
      Library_State& operator=(const Library_State&) { return (*this); }

      class Mutex_Factory* mutex_factory;

      Mutex* global_rng_lock;
      RandomNumberGenerator* global_rng_ptr;

      Mutex* config_lock;
=======
      std::mutex config_lock;
>>>>>>> 634f3d27
      std::map<std::string, std::string> config;

      std::mutex allocator_lock;
      std::string default_allocator_name;
      std::map<std::string, Allocator*> alloc_factory;
      mutable Allocator* cached_default_allocator;
      std::vector<Allocator*> allocators;

      Algorithm_Factory* m_algorithm_factory;
   };

/**
* Access the global library state
* @return reference to the global library state
*/
BOTAN_DLL Library_State& global_state();

/**
* Set the global state object
* @param state the new global state to use
*/
BOTAN_DLL void set_global_state(Library_State* state);

/**
* Swap the current state for another
* @param new_state the new state object to use
* @return the previous state (or NULL if none)
*/
BOTAN_DLL Library_State* swap_global_state(Library_State* new_state);

}

#endif<|MERGE_RESOLUTION|>--- conflicted
+++ resolved
@@ -114,19 +114,10 @@
 
       void load_default_config();
 
-<<<<<<< HEAD
-      Library_State(const Library_State&) {}
-      Library_State& operator=(const Library_State&) { return (*this); }
-
-      class Mutex_Factory* mutex_factory;
-
-      Mutex* global_rng_lock;
+      std::mutex global_rng_lock;
       RandomNumberGenerator* global_rng_ptr;
 
-      Mutex* config_lock;
-=======
       std::mutex config_lock;
->>>>>>> 634f3d27
       std::map<std::string, std::string> config;
 
       std::mutex allocator_lock;
