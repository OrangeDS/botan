--- conflicted
+++ resolved
@@ -83,11 +83,7 @@
       .decode(dn_subject);
 
    if(version > 2)
-<<<<<<< HEAD
       throw Decoding_Error("Unknown X.509 cert version " + std::to_string(version));
-=======
-      throw Decoding_Error("Unknown X.509 cert version " + Botan::to_string(version));
->>>>>>> 65ab3677
    if(sig_algo != sig_algo_inner)
       throw Decoding_Error("Algorithm identifier mismatch");
 
