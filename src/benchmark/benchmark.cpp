/**
* Runtime benchmarking
* (C) 2008-2009 Jack Lloyd
*
* Distributed under the terms of the Botan license
*/

#include <botan/benchmark.h>
#include <botan/buf_comp.h>
#include <botan/block_cipher.h>
#include <botan/stream_cipher.h>
#include <botan/hash.h>
#include <botan/mac.h>
#include <memory>
<<<<<<< HEAD
=======
#include <vector>
#include <chrono>
>>>>>>> 93e8fd69

namespace Botan {

namespace {

typedef std::chrono::high_resolution_clock benchmark_clock;

/**
* Benchmark BufferedComputation (hash or MAC)
*/
std::pair<u64bit, u64bit> bench_buf_comp(BufferedComputation* buf_comp,
                                         u64bit nanoseconds_max,
                                         const byte buf[], u32bit buf_len)
   {
   u64bit reps = 0;

   std::chrono::nanoseconds max_time(nanoseconds_max);
   std::chrono::nanoseconds time_used(0);

   while(time_used < max_time)
      {
      auto start = benchmark_clock::now();
      buf_comp->update(buf, buf_len);
      time_used += benchmark_clock::now() - start;

      ++reps;
      }

   u64bit ns_taken =
      std::chrono::duration_cast<std::chrono::nanoseconds>(time_used).count();

   return std::make_pair(reps * buf_len, ns_taken);
   }

/**
* Benchmark block cipher
*/
std::pair<u64bit, u64bit>
bench_block_cipher(BlockCipher* block_cipher,
                   u64bit nanoseconds_max,
                   byte buf[], u32bit buf_len)
   {
   const u32bit in_blocks = buf_len / block_cipher->BLOCK_SIZE;

   u64bit reps = 0;

   std::chrono::nanoseconds max_time(nanoseconds_max);
   std::chrono::nanoseconds time_used(0);

   block_cipher->set_key(buf, block_cipher->MAXIMUM_KEYLENGTH);

   while(time_used < max_time)
      {
      auto start = benchmark_clock::now();
      block_cipher->encrypt_n(buf, buf, in_blocks);
      time_used += benchmark_clock::now() - start;

      ++reps;
      }

   u64bit ns_taken =
      std::chrono::duration_cast<std::chrono::nanoseconds>(time_used).count();

   return std::make_pair(reps * in_blocks * block_cipher->BLOCK_SIZE,
                         ns_taken);
   }

/**
* Benchmark stream
*/
std::pair<u64bit, u64bit>
bench_stream_cipher(StreamCipher* stream_cipher,
                    u64bit nanoseconds_max,
                    byte buf[], u32bit buf_len)
   {
   u64bit reps = 0;

   stream_cipher->set_key(buf, stream_cipher->MAXIMUM_KEYLENGTH);

   std::chrono::nanoseconds max_time(nanoseconds_max);
   std::chrono::nanoseconds time_used(0);

   while(time_used < max_time)
      {
      auto start = benchmark_clock::now();
      stream_cipher->cipher1(buf, buf_len);
      time_used += benchmark_clock::now() - start;

      ++reps;
      }

   u64bit ns_taken =
      std::chrono::duration_cast<std::chrono::nanoseconds>(time_used).count();

   return std::make_pair(reps * buf_len, ns_taken);
   }

/**
* Benchmark hash
*/
std::pair<u64bit, u64bit>
bench_hash(HashFunction* hash,
           u64bit nanoseconds_max,
           const byte buf[], u32bit buf_len)
   {
   return bench_buf_comp(hash, nanoseconds_max, buf, buf_len);
   }

/**
* Benchmark MAC
*/
std::pair<u64bit, u64bit>
bench_mac(MessageAuthenticationCode* mac,
          u64bit nanoseconds_max,
          const byte buf[], u32bit buf_len)
   {
   mac->set_key(buf, mac->MAXIMUM_KEYLENGTH);
   return bench_buf_comp(mac, nanoseconds_max, buf, buf_len);
   }

}

std::map<std::string, double>
algorithm_benchmark(const std::string& name,
                    u32bit milliseconds,
                    RandomNumberGenerator& rng,
                    Algorithm_Factory& af)
   {
   std::vector<std::string> providers = af.providers_of(name);
   std::map<std::string, double> all_results;

   if(providers.empty()) // no providers, nothing to do
      return all_results;

   const u64bit ns_per_provider =
      ((u64bit)milliseconds * 1000 * 1000) / providers.size();

   std::vector<byte> buf(16 * 1024);
   rng.randomize(&buf[0], buf.size());

   for(u32bit i = 0; i != providers.size(); ++i)
      {
      const std::string provider = providers[i];

      std::pair<u64bit, u64bit> results(0, 0);

      if(const BlockCipher* proto =
            af.prototype_block_cipher(name, provider))
         {
         std::auto_ptr<BlockCipher> block_cipher(proto->clone());
         results = bench_block_cipher(block_cipher.get(),
                                      ns_per_provider,
                                      &buf[0], buf.size());
         }
      else if(const StreamCipher* proto =
                 af.prototype_stream_cipher(name, provider))
         {
         std::auto_ptr<StreamCipher> stream_cipher(proto->clone());
         results = bench_stream_cipher(stream_cipher.get(),
                                       ns_per_provider,
                                       &buf[0], buf.size());
         }
      else if(const HashFunction* proto =
                 af.prototype_hash_function(name, provider))
         {
         std::auto_ptr<HashFunction> hash(proto->clone());
         results = bench_hash(hash.get(), ns_per_provider,
                              &buf[0], buf.size());
         }
      else if(const MessageAuthenticationCode* proto =
                 af.prototype_mac(name, provider))
         {
         std::auto_ptr<MessageAuthenticationCode> mac(proto->clone());
         results = bench_mac(mac.get(), ns_per_provider,
                             &buf[0], buf.size());
         }

      if(results.first && results.second)
         {
         /* 953.67 == 1000 * 1000 * 1000 / 1024 / 1024 - the conversion
            factor from bytes per nanosecond to mebibytes per second.
         */
         double speed = (953.67 * results.first) / results.second;
         all_results[provider] = speed;
         }
      }

   return all_results;
   }

}<|MERGE_RESOLUTION|>--- conflicted
+++ resolved
@@ -12,12 +12,8 @@
 #include <botan/hash.h>
 #include <botan/mac.h>
 #include <memory>
-<<<<<<< HEAD
-=======
 #include <vector>
 #include <chrono>
->>>>>>> 93e8fd69
-
 namespace Botan {
 
 namespace {
